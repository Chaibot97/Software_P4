--- conflicted
+++ resolved
@@ -98,13 +98,13 @@
 
 -- Interpret an Assertion using the symbolic values in the current state
 -- Basically, replace non-symbolic names with symbolic values
-<<<<<<< HEAD
-evalAssertion ::  Assertion -> State -> Assertion
-evalAssertion (ACmp (Comp ord e1 e2)) s = ACmp (Comp ord (evalAExp e1 s) (evalAExp e2 s))
-evalAssertion (ANot a) s = ANot (evalAssertion a s)
-evalAssertion (ABinOp op a1 a2) s = ABinOp op (evalAssertion a1 s) (evalAssertion a2 s)
-evalAssertion old@(AQ _ _ _) s = AQ q xs (evalAssertion a s) where new@(AQ q xs a) =  refreshVal old-- TODO: need to refresh quantified variables
-evalAssertion a _ = a
+evalAssertion :: State -> Assertion -> Assertion
+evalAssertion s (ACmp (Comp ord e1 e2)) = ACmp (Comp ord (evalAExp s e1) (evalAExp s e2))
+evalAssertion s (ANot a) = ANot (evalAssertion s a)
+evalAssertion s (ABinOp op a1 a2) = ABinOp op (evalAssertion s a1) (evalAssertion s a2)
+evalAssertion s (AMOp op aa) = AMOp op (map (evalAssertion s) aa)
+evalAssertion s old@(AQ _ _ _) = AQ q xs (evalAssertion s a) where new@(AQ q xs a) =  refreshVal old -- refresh quantified variables
+evalAssertion _ a = a
 
 refreshVal :: Assertion -> Assertion
 refreshVal (AQ q xs a) = AQ q (map fresh xs) (refreshAssert xs (refreshVal a))
@@ -131,16 +131,6 @@
 
 fresh :: Name -> Name
 fresh old = trace old old ++ "_fv"
-=======
-evalAssertion :: State -> Assertion -> Assertion
-evalAssertion s (ACmp (Comp ord e1 e2)) = ACmp (Comp ord (evalAExp s e1) (evalAExp s e2))
-evalAssertion s (ANot a) = ANot (evalAssertion s a)
-evalAssertion s (ABinOp op a1 a2) = ABinOp op (evalAssertion s a1) (evalAssertion s a2)
-evalAssertion s (AMOp op aa) = AMOp op (map (evalAssertion s) aa)
-evalAssertion s (AQ q xs a) = AQ q xs (evalAssertion s a) -- TODO: need to refresh quantified variables
-evalAssertion _ a = a
->>>>>>> ddb515df
-
 
 -- Convert BExp to Assertion
 assertBExp :: BExp -> Assertion
@@ -214,7 +204,7 @@
     error "symbolic execution does not support loops"
   ParAssign x1 x2 e1 e2 ->
     -- TODO: implement parallel assignment
-    ([], [updateMany s [(x1, TInt, evalAExp e1 s), (x2, TInt, evalAExp e2 s)]])
+    ([], [updateMany s [((x1, TInt), evalAExp s e1), ((x2, TInt), evalAExp s e2)]])
 
 
 -- Initialize state by mapping input variables to (arbitrary) symbolic values
